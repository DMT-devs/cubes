# -*- coding=utf -*-
from ...browser import *
from ...errors import *
from ...model import *
from ...common import get_logger
from ...statutils import *
from .aggregator import _MixpanelResponseAggregator
from .utils import *

from .store import DEFAULT_TIME_HIERARCHY

import datetime
import calendar
from collections import OrderedDict, defaultdict

_measure_param = {
        "total": "general",
        "unique": "unique",
        "average": "average"
    }

class MixpanelBrowser(AggregationBrowser):
    def __init__(self, cube, store, locale=None, metadata=None, **options):
        """Creates a Mixpanel aggregation browser.

        Requirements and limitations:

        * `time` dimension should always be present in the drilldown
        * only one other dimension is allowd for drilldown
        * range cuts assume numeric dimensions
        * unable to drill-down on `year` level, will default to `month`
        """
        self.store = store
        self.cube = cube
        self.options = options
        self.logger = get_logger()

    def aggregate(self, cell=None, measures=None, drilldown=None, split=None,
                    **options):

        if split:
            raise BrowserError("split in mixpanel is not supported")

        measures = measures or cube.measures
        measures = self.cube.get_measures(measures)
        measure_names = [m.name for m in measures]

        # Get the cell and prepare cut parameters
        cell = cell or Cell(self.cube)

        #
        # Prepare drilldown
        #
        drilldown = Drilldown(drilldown, cell)

        if "time" in drilldown and len(drilldown) > 2:
            raise ArgumentError("Can not drill down with more than one "
                                "non-time dimension in mixpanel")

        #
        # Create from-to date range from time dimension cut
        #
        time_cut = cell.cut_for_dimension("time")
        time_hierarchy = time_cut.hierarchy if time_cut else DEFAULT_TIME_HIERARCHY

        if not time_cut:
            path_time_from = []
            path_time_to = []
        elif isinstance(time_cut, PointCut):
            path_time_from = time_cut.path or []
            path_time_to = time_cut.path or []
        elif isinstance(time_cut, RangeCut):
            path_time_from = time_cut.from_path or []
            path_time_to = time_cut.to_path or []
        else:
            raise ArgumentError("Mixpanel does not know how to handle cuts "
                                "of type %s" % type(time_cut))

        path_time_from = coalesce_date_path(path_time_from, 0, time_hierarchy)
        path_time_to = coalesce_date_path(path_time_to, 1, time_hierarchy)

        params = {
                "from_date": path_time_from.strftime("%Y-%m-%d"),
                "to_date": path_time_to.strftime("%Y-%m-%d")
            }

        time_level = drilldown.last_level("time")
        if time_level:
            time_level = str(time_level)

        # time_level - as requested by the caller
        # actual_time_level - time level in the result (dim.hierarchy
        #                     labeling)
        # mixpanel_unit - mixpanel request parameter

        if not time_level or time_level == "year":
            mixpanel_unit = actual_time_level = "month"
            # Get the default hierarchy
        elif time_level == "date":
            mixpanel_unit = "day"
            actual_time_level = "date"
        else:
            mixpanel_unit = actual_time_level = str(time_level)

        if time_level != actual_time_level:
            self.logger.debug("Time drilldown coalesced from %s to %s" % \
                                    (time_level, actual_time_level))

        if time_level and time_level not in self.cube.dimension("time").level_names:
            raise ArgumentError("Can not drill down time to '%s'" % time_level)

        # Get drill-down dimension (mixpanel "by" segmentation menu)
        # Assumption: first non-time

        drilldown_on = None
        for obj in drilldown:
            if obj.dimension.name != "time":
                drilldown_on = obj

        if drilldown_on:
            params["on"] = 'properties["%s"]' % \
                                    self._property(drilldown_on.dimension)

        cuts = [cut for cut in cell.cuts if str(cut.dimension) != "time"]

        #
        # The Conditions
        # ==============
        #
        # Create 'where' condition from cuts
        # Assumption: all dimensions are flat dimensions

        conditions = []
        for cut in cuts:
            if isinstance(cut, PointCut):
                condition = self._point_condition(cut.dimension, cut.path[0], cut.invert)
                conditions.append(condition)
            elif isinstance(cut, RangeCut):
                condition = self._range_condition(cut.dimension,
                                                  cut.from_path[0],
                                                  cut.to_path[0], cut.invert)
                conditions.append(condition)
            elif isinstance(cut, SetCut):
                set_conditions = []
                for path in cut.paths:
                    condition = self._point_condition(cut.dimension, path[0])
                    set_conditions.append(condition)
                condition = " or ".join(set_conditions)
                conditions.append(condition)

        if len(conditions) > 1:
            conditions = [ "(%s)" % cond for cond in conditions ]
        if conditions:
            condition = " and ".join(conditions)
            params["where"] = condition

            self.logger.debug("condition: %s" % condition)

        if "limit" in options:
            params["limit"] = options["limit"]

        #
        # The request
        # ===========
        # Perform one request per measure.
        #
        # TODO: use mapper
        event_name = self.cube.name

        # Collect responses for each measure
        #
        # Note: we are using `segmentation` MXP request by default except for
        # the `unique` measure at the `all` or `year` aggregation level.
        responses = {}

        for measure in measure_names:
            params["type"] = _measure_param[measure]

            if measure == "unique" and not time_level or time_level == "year":
                response = self._arb_funnels_request(event_name, params)
            else:
                response = self._segmentation_request(event_name, params,
                                                    mixpanel_unit)

            responses[measure] = response

        # TODO: get this: result.total_cell_count = None
        # TODO: compute summary

        #
        # The Result
        # ==========
        #

        result = AggregationResult(cell, measures)
        result.cell = cell

        aggregator = _MixpanelResponseAggregator(self, responses,
                        measure_names, drilldown, actual_time_level)

        result.levels = drilldown.levels_dictionary()

        labels = aggregator.time_levels[:]
        if drilldown_on:
            labels.append(drilldown_on.dimension.name)
        labels += measure_names
        result.labels = labels

        if drilldown or split:
            self.logger.debug("CALCULATED AGGS because drilldown or split")
            calc_aggs = []
            for c in [ self.calculated_aggregations_for_measure(measure, drilldown, split) for measure in measures ]:
                calc_aggs += c
            result.calculators = calc_aggs
            result.cells = aggregator.cells

        # add calculated measures w/o drilldown or split if no drilldown or split
        else:
            self.logger.debug("CALCULATED AGGS ON SUMMARY")
            result.summary = aggregator.cells[0]
            result.cells = []
            for calcs in [ self.calculated_aggregations_for_measure(measure, drilldown, split) for measure in measures ]:
                for calc in calcs:
                    calc(result.summary)

        return result

<<<<<<< HEAD
    def _segmentation_request(self, event_name, params, unit):
        """Perform Mixpanel request ``segmentation`` – this is the default
        request."""
        params = dict(params)
        params["event"] = event_name
        params["unit"] = unit

        response = self.store.request(["segmentation"], params)

        self.logger.debug(response['data'])
        return response

    def _arb_funnels_request(self, event_name, params):
        """Perform Mixpanel request ``arb_funnels`` for measure `unique` with
        granularity of whole cube (all) or year."""
        params = dict(params)

        params["events"] = [{"event":event_name}]
        params["interval"] = 90
        params["type"] = _measure_param["unique"]

        response = self.store.request(["arb_funnels"], params)

        # TODO: remove this debug once satisfied (and below)
        # from json import dumps
        # txt = dumps(response, indent=4)
        # self.logger.info("MXP response: \n%s" % (txt, ))

        # Convert the arb_funnels Mixpanel response to segmentation kind of
        # response.

        # Prepare the structure – only geys processed by the aggregator are
        # needed
        group = event_name
        result = { "data": {"values": {group:{}}} }
        values = result["data"]["values"][group]

        for date_key, data_point in response["data"].items():
            values[date_key] = data_point["steps"][0]["count"]

        # txt = dumps(result, indent=4)
        # self.logger.info("Converted response: \n%s" % (txt, ))

        return result
=======
    def calculated_aggregations_for_measure(self, measure, drilldown_levels, split):
        calc_aggs = [ agg for agg in measure.aggregations if agg in CALCULATED_AGGREGATIONS ]

        if not calc_aggs:
            return []

        return [ CALCULATED_AGGREGATIONS.get(c)(measure, drilldown_levels, split, ['identity']) for c in calc_aggs ]
>>>>>>> af3c207e

    def _property(self, dim):
        """Return correct property name from dimension."""
        dim = str(dim)
        return self.cube.mappings.get(dim, dim)

    def _point_condition(self, dim, value, invert):
        """Returns a point cut for flat dimension `dim`"""

        op = '!=' if invert else '=='
        condition = '(string(properties["%s"]) %s "%s")' % \
                        (self._property(dim), op, str(value))
        return condition

    def _range_condition(self, dim, from_value, to_value, invert):
        """Returns a point cut for flat dimension `dim`. Assumes number."""

        condition_tmpl = (
            '(number(properties["%s"]) >= %s and number(properties["%s"]) <= %s)' if not invert else
            '(number(properties["%s"]) < %s or number(properties["%s"]) > %s)' 
            )

        condition = condition_tmpl % (self._property(dim), from_value, self._property(dim), to_value)
        return condition
<|MERGE_RESOLUTION|>--- conflicted
+++ resolved
@@ -225,7 +225,6 @@
 
         return result
 
-<<<<<<< HEAD
     def _segmentation_request(self, event_name, params, unit):
         """Perform Mixpanel request ``segmentation`` – this is the default
         request."""
@@ -270,7 +269,7 @@
         # self.logger.info("Converted response: \n%s" % (txt, ))
 
         return result
-=======
+
     def calculated_aggregations_for_measure(self, measure, drilldown_levels, split):
         calc_aggs = [ agg for agg in measure.aggregations if agg in CALCULATED_AGGREGATIONS ]
 
@@ -278,7 +277,6 @@
             return []
 
         return [ CALCULATED_AGGREGATIONS.get(c)(measure, drilldown_levels, split, ['identity']) for c in calc_aggs ]
->>>>>>> af3c207e
 
     def _property(self, dim):
         """Return correct property name from dimension."""
