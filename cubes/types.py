from typing import (
        Any,
        Dict,
        Mapping,
        Optional,
        Tuple,
    )

# Type used as a placeholder during type annotation process. There should be no
# values of this type in the future. Used to mark:
#
# - Type that was not yet determined with satisfaction
# - Type that needs to be redesigned
#
# FIXME: The following types should be fixed
_UnknownType = Any


# Various Type Aliases
# --------------------
JSONType = Dict[str, Any]
OptionsType = Dict[str, str]
OptionValue = Any

# Used in Workspace
# TODO: Should be namedtuple: ref, identity, locale

_CubeKey = Tuple[str, Any, Optional[str]]

# TODO: [typing] See #410
<<<<<<< HEAD
=======
# Placeholders
>>>>>>> 812382c1
_RecordType = Mapping[str, Any]
ValueType = Any<|MERGE_RESOLUTION|>--- conflicted
+++ resolved
@@ -28,9 +28,6 @@
 _CubeKey = Tuple[str, Any, Optional[str]]
 
 # TODO: [typing] See #410
-<<<<<<< HEAD
-=======
 # Placeholders
->>>>>>> 812382c1
 _RecordType = Mapping[str, Any]
 ValueType = Any