--- conflicted
+++ resolved
@@ -272,13 +272,8 @@
     __identifier__ = "ga"
 
     def __init__(self, email=None, key_file=None, account_id=None,
-<<<<<<< HEAD
                  account_name=None, web_property=None,
                  category=None, view_id=None, **options):
-=======
-                 account_name=None, web_property=None, profile_id=None,
-                 category=None, **options):
->>>>>>> effac720
 
         self.logger = get_logger()
 
@@ -299,11 +294,6 @@
             self.key = f.read()
 
         self.email = email
-<<<<<<< HEAD
-=======
-        self.web_property = web_property
-        self.profile_id = profile_id
->>>>>>> effac720
 
         self.account_id = account_id
         self.web_property_id = web_property
@@ -387,7 +377,6 @@
         # Get the Profile/View ID and object
         # ---
 
-<<<<<<< HEAD
         base = self.service.management().profiles()
         profiles = base.list(accountId=self.account_id,
                            webPropertyId=self.web_property_id).execute()
@@ -415,13 +404,6 @@
         if not self.category:
             self.category = "GA: %s / %s" % (self.web_property["name"],
                                            self.profile["name"])
-=======
-        if not self.profile_id:
-            base = self.service.management().profiles()
-            profiles = base.list(accountId=self.account_id,
-                               webPropertyId=self.web_property).execute()
-            self.profile_id = profiles["items"][0]["id"]
->>>>>>> effac720
 
     def get_data(self, **kwargs):
         # Documentation:
