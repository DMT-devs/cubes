--- conflicted
+++ resolved
@@ -128,19 +128,11 @@
 
 def merge_model(args):
     # For more information, read Workspace.add_model() and Workspace.model()
-<<<<<<< HEAD
 
     master_model = OrderedDict()
     master_model["__comment"] = "This is a master model. Do not edit."
     master_model["__is_master"] = True
 
-=======
-
-    master_model = OrderedDict()
-    master_model["__comment"] = "This is a master model. Do not edit."
-    master_model["__is_master"] = True
-
->>>>>>> 96d588f0
     models = []
     for model in args.models:
         models.append(read_model_metadata(model))
@@ -214,9 +206,6 @@
         for module in modules:
             e = __import__(module)
 
-<<<<<<< HEAD
-    cubes.server.run_server(config)
-=======
     cubes.server.run_server(config, debug=args.debug)
 
 def run_test(args):
@@ -274,7 +263,6 @@
                 json.dump(model, f, indent=4)
     elif args.format == "bundle":
         write_model_metadata_bundle(path, model, replace=args.force)
->>>>>>> 96d588f0
 
 def run_test(args):
     """Run test of Slicer HTTP server configuration."""
@@ -422,11 +410,6 @@
 ################################################################################
 # Command: serve
 
-<<<<<<< HEAD
-parser_serve = subparsers.add_parser('serve', help="run slicer server")
-parser_serve.add_argument('config', help='server confuguration .ini file')
-parser_serve.set_defaults(func=run_server)
-=======
 subparser = subparsers.add_parser('serve', help="run slicer server")
 subparser.add_argument('config', help='server confuguration .ini file')
 subparser.set_defaults(func=run_server)
@@ -434,7 +417,6 @@
 subparser.add_argument('--debug',
                             dest='debug', action='store_true', default=False,
                             help="Run the server in debug mode")
->>>>>>> 96d588f0
 
 ################################################################################
 # Command: serve
