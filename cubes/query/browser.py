# -*- coding: utf-8 -*-

from collections import namedtuple

from typing import Optional, List, Dict, Any, Union, Tuple, Set, cast, \
                    Iterator, Iterable

from ..types import JSONType

from ..calendar import CalendarMemberConverter, Calendar
from ..logging import get_logger
from ..common import IgnoringDictionary
from ..errors import ArgumentError, NoSuchAttributeError, HierarchyError
from ..metadata import string_to_dimension_level, \
                        Dimension, Hierarchy, Level, \
                        MeasureAggregate, Measure, AttributeBase, \
                        HierarchyPath

from ..metadata.cube import Cube

from ..stores import Store

from .statutils import calculators_for_aggregates, available_calculators
from .cells import Cell, PointCut, RangeCut, SetCut, cuts_from_string, Cut
from ..metadata import Dimension


__all__ = [
    "AggregationBrowser",
    "AggregationResult",
    "CalculatedResultIterator",
    "Facts",

    "Drilldown",
    "DrilldownItem",
    "levels_from_drilldown",

    "TableRow",
    "SPLIT_DIMENSION_NAME",
]


SPLIT_DIMENSION_NAME = '__within_split__'
NULL_PATH_VALUE = '__null__'

DrilldownItem = namedtuple("DrilldownItem",
                           ["dimension", "hierarchy", "levels", "keys"])


# FIXME: This needs to go away.
_DrilldownType = Union[
    "Drilldown",
    List[
        Union[
            str,
            Dimension,
            DrilldownItem,
            Tuple[
                Union[Dimension, str],
                Union[Hierarchy, str],
                Union[Level,str]
            ]
        ]
    ]
]


# Order can be: `name` or (`name`, `direction`)
_OrderType = Tuple[AttributeBase,str]
_OrderArgType = Union[str, Union[_OrderType, Tuple[str,str]]]
_ReportResult = Union["AggregationResult", "Facts", JSONType, List[JSONType]] 


class AggregationBrowser:
    """Class for browsing data cube aggregations

    :Attributes:
      * `cube` - cube for browsing

    """

    __extension_type__ = "browser"
    __extension_suffix__ = "Browser"

    builtin_functions = []

    cube: Cube
    store: Store
    calendar: Optional[Calendar]
    locale: Optional[str]

    def __init__(self,
            cube: Cube,
            store: Store=None,
            locale: str=None,
            **options: Any) -> None:
        """Creates and initializes the aggregation browser. Subclasses should
        override this method. """
        super(AggregationBrowser, self).__init__()

        if not cube:
            raise ArgumentError("No cube given for aggregation browser")

        self.cube = cube
        self.store = store
        self.locale = locale
        self.calendar = None

    # TODO: Make this an explicit structure
    def features(self) -> JSONType:
        """Returns a dictionary of available features for the browsed cube.
        Default implementation returns an empty dictionary.

        Standard keys that might be present:

        * `actions` – list of actions that can be done with the cube, such as
          ``facts``, ``aggregate``, ``members``, ...
        * `post_processed_aggregates` – list of aggregates that are computed
          after the result is fetched from the source (not natively).

        Subclasses are advised to override this method.
        """
        return {}

    # TODO: No *options
    def aggregate(self,
            cell: Cell=None,
            aggregates: List[str]=None,
            drilldown: _DrilldownType=None,
            split: Cell=None,
            order: str=None,
            page: int=None,
            page_size: int=None,
            **options: Any) -> "AggregationResult":

        """Return aggregate of a cell.

        Arguments:

        * `cell` – cell to aggregate. Can be either a :class:`cubes.Cell`
          object or a string with same syntax as for the Slicer :doc:`server
          <server>`
        * `aggregates` - list of aggregate measures. By default all
          cube's aggregates are included in the result.
        * `drilldown` - dimensions and levels through which to drill-down
        * `split` – cell for alternate 'split' dimension. Same type of
          argument as `cell`.
        * `order` – attribute order specification (see below)
        * `page` – page index when requesting paginated results
        * `page_size` – number of result items per page

        Drill down can be specified in two ways: as a list of dimensions or as
        a dictionary. If it is specified as list of dimensions, then cell is
        going to be drilled down on the next level of specified dimension. Say
        you have a cell for year 2010 and you want to drill down by months,
        then you specify ``drilldown = ["date"]``.

        If `drilldown` is a dictionary, then key is dimension or dimension
        name and value is last level to be drilled-down by. If the cell is at
        `year` level and drill down is: ``{ "date": "day" }`` then both
        `month` and `day` levels are added.

        If there are no more levels to be drilled down, an exception is
        raised. Say your model has three levels of the `date` dimension:
        `year`, `month`, `day` and you try to drill down by `date` at the next
        level then ``ValueError`` will be raised.

        Retruns a :class:`AggregationResult` object.

        If `split` is specified, then virtual dimension named
        `__within_split__` will be created and will contain `true` value if
        the cell is within the split cell and `false` if the cell is outside
        of the split.

        Note: subclasses should implement `provide_aggregate()` method.
        """

        if "measures" in options:
            raise ArgumentError("measures in aggregate are depreciated")

        prepared_aggregates = self.prepare_aggregates(aggregates)
        order = self.prepare_order(order, is_aggregate=True)

        converters = {
            "time": CalendarMemberConverter(self.calendar)
        }

        if cell is None:
            cell = Cell()
        elif isinstance(cell, str):
            cuts = cuts_from_string(self.cube, cell,
                                    role_member_converters=converters)
            cell = Cell(cuts)

        if isinstance(split, str):
            cuts = cuts_from_string(self.cube, split,
                                    role_member_converters=converters)
            split = Cell(cuts)

        drilldon = Drilldown(drilldown, cell)

        result = self.provide_aggregate(cell,
                                        aggregates=prepared_aggregates,
                                        drilldown=drilldon,
                                        split=split,
                                        order=order,
                                        page=page,
                                        page_size=page_size,
                                        **options)

        #
        # Find post-aggregation calculations and decorate the result
        #
        calculated_aggs = [agg for agg in prepared_aggregates
                           if agg.function
                              and not self.is_builtin_function(agg.function)]

        result.calculators = calculators_for_aggregates(self.cube,
                                                        calculated_aggs,
                                                        drilldown,
                                                        split)

        # Do calculated measures on summary if no drilldown or split
        if result.summary:
            for calc in result.calculators:
                calc(result.summary)

        return result

    def provide_aggregate(self,
            cell: Cell=None,
            measures: List[Measure]=None,
            aggregates: List[MeasureAggregate]=None,
            drilldown: _DrilldownType=None,
            split: Cell=None,
            order: str=None,
            page: int=None,
            page_size: int=None,
            **options: Any) -> "AggregationResult":
        """Method to be implemented by subclasses. The arguments are prepared
        by the superclass. Arguments:

        * `cell` – cell to be drilled down. Guaranteed to be a `Cell` object
          even for an empty cell
        * `aggregates` – list of aggregates to aggregate. Contains list of cube
          aggregate attribute objects.
        * `drilldown` – `Drilldown` instance
        * `split` – `Cell` instance
        * `order` – list of tuples: (`attribute`, `order`)

        """
        raise NotImplementedError("{} does not provide aggregate functionality." \
                                  .format(str(type(self))))

    def prepare_aggregates(self, aggregates: List[Any]=None) -> List[Any]:
        """Prepares the aggregate list for aggregatios. `aggregates` might be a
        list of aggregate names or `MeasureAggregate` objects.

        Aggregates that are used in post-aggregation calculations are included
        in the result. This method is using `is_builtin_function()` to check
        whether the aggregate is native to the backend or not.

        If no aggregates are specified then all cube's aggregates are returned.
        """

        # Coalesce measures - make sure that they are Attribute objects, not
        # strings. Strings are converted to corresponding Cube measure
        # attributes
        # TODO: perhaps we might merge (without duplicates)

        prepared: List[MeasureAggregate]

        if aggregates:
            prepared = [self.cube.aggregate(agg) for agg in aggregates]
        else:
            prepared = self.cube.aggregates

        seen: Set[str]
        seen = set(a.name for a in prepared)

        dependencies: List[MeasureAggregate] = []

        # Resolve aggregate dependencies for non-builtin functions:
        # TODO: This is not sufficient, we need to resolve the expression as
        # well
        for agg in prepared:
            # If aggregate has a measure specified and the function is
            # post-aggregate function (not backend built-in) and we haven't
            # seen the measure yet, then the measure is considered to be
            # another aggregate measure and therefore we need to include it in
            # the queried aggregates.
            if agg.measure \
                    and not self.is_builtin_function(agg.function) \
                    and agg.measure not in seen:

                seen.add(agg.measure)
                aggregate = self.cube.aggregate(agg.measure)
                dependencies.append(aggregate)

        return prepared + dependencies

    def prepare_order(self,
            order: Optional[List[_OrderArgType]],
            is_aggregate: bool=False) -> List[_OrderType]:
        """Prepares an order list. Returns list of tuples (`attribute`,
        `order_direction`). `attribute` is cube's attribute object."""


        order = order or []
        new_order: List[_OrderType] = []

        for item in order:
            attribute: Optional[AttributeBase] = None

            if isinstance(item, str):
                name, direction = (item, None)
            else:
                name, direction = item[0:2]

            if is_aggregate:
                function = None
                try:
                    attribute = self.cube.aggregate(name)
                    function = attribute.function
                except NoSuchAttributeError:
                    attribute = self.cube.attribute(name)

                # FIXME: This is not good, has to be recursive.
                # FIXME: This should be resolved before calling this method.
                if function and not self.is_builtin_function(function):
                    # TODO: Temporary solution: get the original measure instead

                    measure: AttributeBase
                    try:
                        name = str(cast(MeasureAggregate, attribute).measure)
                        measure = self.cube.aggregate(name)
                    except NoSuchAttributeError:
                        measure = self.cube.measure(name)

                    attribute = measure
            else:
                attribute = self.cube.attribute(name)

            if attribute:
                new_order.append((attribute, direction))

        return new_order

    def assert_low_cardinality(self, cell: Cell, drilldown: "Drilldown") -> None:
        """Raises `ArgumentError` when there is drilldown through high
        cardinality dimension or level and there is no condition in the cell
        for the level."""

        hc_levels = drilldown.high_cardinality_levels(cell)
        if hc_levels:
            names = [str(level) for level in hc_levels]
            names_str = ", ".join(names)
            raise ArgumentError(f"Can not drilldown on high-cardinality levels"
                                f"({names_str}) without including both "
                                f"page_size and page arguments, or else a "
                                f"point/set cut on the level"
                                )


    def is_builtin_function(self, function_name: str) -> bool:
        """Returns `True` if function `function_name` is bult-in. Returns
        `False` if the browser can not compute the function and
        post-aggregation calculation should be used.

        Default implementation returns `True` for all unctions except those in
        :func:`available_calculators`. Subclasses are reommended to override
        this method if they have their own built-in version of the aggregate
        functions."""

        return function_name in available_calculators()

    def facts(self,
            cell: Cell=None,
            fields: List[str]=None,
            **options: Any) -> "Facts":
        """Return an iterable object with of all facts within cell.
        `fields` is list of fields to be considered in the output.

        Subclasses overriding this method sould return a :class:`Facts` object
        and set it's `attributes` to the list of selected attributes."""
        raise NotImplementedError("{} does not provide facts functionality." \
                                  .format(str(type(self))))

    def fact(self, key: str) -> JSONType:
        """Returns a single fact from cube specified by fact key `key`"""
        raise NotImplementedError("{} does not provide fact functionality." \
                                  .format(str(type(self))))

    def members(self,
            cell: Cell,
            dimension: Dimension,
            depth: int=None,
            level: Level=None,
            hierarchy: Hierarchy=None,
            attributes: List[str]=None,
            page: int=None,
            page_size: int=None,
            order: Optional[List[_OrderArgType]]=None,
            **options: Any) -> "AggregationResult":
        """Return members of `dimension` with level depth `depth`. If `depth`
        is ``None``, all levels are returned. If no `hierarchy` is specified,
        then default dimension hierarchy is used.
        """
        prepared_order = self.prepare_order(order, is_aggregate=False)

        if cell is None:
            cell = Cell()

        dimension = self.cube.dimension(dimension)
        hierarchy = dimension.hierarchy(hierarchy)

        if depth is not None and level:
            raise ArgumentError("Both depth and level used, provide only one.")

        if not depth and not level:
            levels = hierarchy.levels
        elif depth == 0:
            raise ArgumentError("Depth for dimension members should not be 0")
        elif depth:
            levels = hierarchy.levels_for_depth(depth)
        elif level:
            index = hierarchy.level_index(level)
            levels = hierarchy.levels_for_depth(index+1)

        result = self.provide_members(cell,
                                      dimension=dimension,
                                      hierarchy=hierarchy,
                                      levels=levels,
                                      attributes=attributes,
                                      order=prepared_order,
                                      page=page,
                                      page_size=page_size,
                                      **options)
        return result

    # FIXME: [important] Properly annotate this one
    def provide_members(self, *args: Any, **kwargs: Any) -> Any:
        raise NotImplementedError("{} does not provide members functionality." \
                                  .format(str(type(self))))

    # FIXME: [important] Properly annotate this one
    def test(self, **options: Any) -> Any:
        """Tests whether the cube can be used. Refer to the backend's
        documentation for more information about what is being tested."""
        raise NotImplementedError("{} does not provide test functionality." \
                                  .format(str(type(self))))

    # FIXME: Create a special "report query" object
    def report(self, cell: Cell, queries: JSONType) -> Dict[str, _ReportResult]:
        """Bundle multiple requests from `queries` into a single one.

        Keys of `queries` are custom names of queries which caller can later
        use to retrieve respective query result. Values are dictionaries
        specifying arguments of the particular query. Each query should
        contain at least one required value ``query`` which contains name of
        the query function: ``aggregate``, ``facts``, ``fact``, ``values`` and
        cell ``cell`` (for cell details). Rest of values are function
        specific, please refer to the respective function documentation for
        more information.

        Example::

            queries = {
                "product_summary" = { "query": "aggregate",
                                      "drilldown": "product" }
                "year_list" = { "query": "values",
                                "dimension": "date",
                                "depth": 1 }
            }

        Result is a dictionary where keys wil lbe the query names specified in
        report specification and values will be result values from each query
        call.::

            result = browser.report(cell, queries)
            product_summary = result["product_summary"]
            year_list = result["year_list"]

        This method provides convenient way to perform multiple common queries
        at once, for example you might want to have always on a page: total
        transaction count, total transaction amount, drill-down by year and
        drill-down by transaction type.

        Raises `cubes.ArgumentError` when there are no queries specified
        or if a query is of unknown type.

        .. `formatters` is a dictionary where keys are formatter names
        .. (arbitrary) and values are formatter instances.

        *Roll-up*

        Report queries might contain ``rollup`` specification which will
        result in "rolling-up" one or more dimensions to desired level. This
        functionality is provided for cases when you would like to report at
        higher level of aggregation than the cell you provided is in. It works
        in similar way as drill down in :meth:`AggregationBrowser.aggregate`
        but in the opposite direction (it is like ``cd ..`` in a UNIX shell).

        Example: You are reporting for year 2010, but you want to have a bar
        chart with all years. You specify rollup::

            ...
            "rollup": "date",
            ...

        Roll-up can be:

            * a string - single dimension to be rolled up one level
            * an array - list of dimension names to be rolled-up one level
            * a dictionary where keys are dimension names and values are
              levels to be rolled up-to

        *Future*

        In the future there might be optimisations added to this method,
        therefore it will become faster than subsequent separate requests.
        Also when used with Slicer OLAP service server number of HTTP call
        overhead is reduced.
        """

        # TODO: add this: cell_details=True, cell_details_key="_details"
        #
        # If `cell_details` is ``True`` then a key with name specified in
        # `cell_details_key` is added with cell details (see
        # `AggregationBrowser.cell_details() for more information). Default key
        # name is ``_cell``.

        # FIXME: This type is very unintuitive
        result: _ReportResult
        report_result: Dict[str, _ReportResult] = {}

        for result_name, query in queries.items():
            query_type = query.get("query")
            if not query_type:
                raise ArgumentError("No report query for '%s'" % result_name)

            # FIXME: add: cell = query.get("cell")

            args = dict(query)
            del args["query"]

            # Note: we do not just convert name into function from symbol for possible future
            # more fine-tuning of queries as strings

            # Handle rollup
            rollup = query.get("rollup")
            if rollup:
                query_cell = cell.rollup(rollup)
            else:
                query_cell = cell

            if query_type == "aggregate":
                result = self.aggregate(query_cell, **args)

            elif query_type == "facts":
                result = self.facts(query_cell, **args)

            elif query_type == "fact":
                # Be more tolerant: by default we want "key", but "id" might be common
                key = args.get("key")
                if not key:
                    key = args.get("id")
                result = self.fact(key)

            elif query_type in ("values", "members"):
                # TODO: `values` are deprecated
                result = self.members(query_cell, **args)

            elif query_type == "details":
                # FIXME: depreciate this raw form
                result = self.cell_details(query_cell, **args)

            elif query_type == "cell":
                details = self.cell_details(query_cell, **args)
                cell_dict = query_cell.to_dict()

                for cut, detail in zip(cell_dict["cuts"], details):
                    cut["details"] = detail

                result = cell_dict
            else:
                raise ArgumentError("Unknown report query '%s' for '%s'" %
                                    (query_type, result_name))

            report_result[result_name] = result

        return report_result

    def cell_details(self,
            cell: Cell=None,
            dimension: Union[str, Dimension]=None) -> List[JSONType]:
        """Returns details for the `cell`. Returned object is a list with one
        element for each cell cut. If `dimension` is specified, then details
        only for cuts that use the dimension are returned.

        Default implemenatation calls `AggregationBrowser.cut_details()` for
        each cut. Backends might customize this method to make it more
        efficient.

        .. warning:

            Return value of this method is not yet decided. Might be changed
            so that each element is a dictionary derived from cut (see
            `Cut.to_dict()` method of all Cut subclasses) and the details will
            be under the ``details`` key. Will depend on usability of current
            one.
        """

        # TODO: how we can add the cell as well?
        if not cell:
            return []

        if dimension:
            cuts = [cut for cut in cell.cuts
                    if cut.dimension == str(dimension)]
        else:
            cuts = cell.cuts

        details = [self.cut_details(cut) for cut in cuts]

        return details

    # TODO: Make return type to be JSONType
    def cut_details(self, cut: Cut) -> Any:
        """Gets details for a `cut` which should be a `Cut` instance.

        * `PointCut` - all attributes for each level in the path
        * `SetCut` - list of `PointCut` results, one per path in the set
        * `RangeCut` - `PointCut`-like results for lower range (from) and
          upper range (to)

        """

        details: Any

        dimension = self.cube.dimension(cut.dimension)

        if isinstance(cut, PointCut):
            details = self._path_details(dimension, cut.path, cut.hierarchy)

        elif isinstance(cut, SetCut):
            details = [self._path_details(dimension, path, cut.hierarchy)
                       for path in cut.paths]

        elif isinstance(cut, RangeCut):
            details = {
                "from": self._path_details(dimension, cut.from_path,
                                           cut.hierarchy),
                "to": self._path_details(dimension, cut.to_path, cut.hierarchy)
            }

        else:
            raise Exception("Unknown cut type %s" % cut)

        return details

    def _path_details(self,
            dimension: Dimension,
            path: List[str],
            hierarchy:Union[str, Hierarchy]=None) \
                    -> Optional[List[Dict[str,str]]]:
        """Returns a list of details for a path. Each element of the list
        corresponds to one level of the path and is represented by a
        dictionary. The keys are dimension level attributes. Returns ``None``
        when there is no such path for the dimension.

        Two redundant keys are added: ``_label`` and ``_key`` representing
        level key and level label (based on `Level.label_attribute_key`).

        .. note::

            The behaviour should be configurable: we either return all the
            keys or just a label and a key.
        """

        hierarchy = dimension.hierarchy(hierarchy)
        details = self.path_details(dimension, path, hierarchy)

        if not details:
            return None

        result = []
        for level in hierarchy.levels_for_path(path):
            item = {a.ref: details.get(a.ref) for a in
                    level.attributes}
            item["_key"] = details.get(level.key.ref)
            item["_label"] = details.get(level.label_attribute.ref)
            result.append(item)

        return result

    def path_details(self,
            dimension: Dimension,
            path: HierarchyPath,
            hierarchy: Hierarchy) -> Dict[str, Optional[str]]:
        """Returns empty path details. Default fall-back for backends that do
        not support the path details. The level key and label are the same
        derived from the key."""

        detail: Dict[str,Optional[str]] = {}
        for level, key in zip(hierarchy.levels, path):
            for attr in level.attributes:
                if attr == level.key or attr == level.label_attribute:
                    detail[attr.ref] = key
                else:
                    detail[attr.ref] = None

        return detail

class Facts(Iterable):
    def __init__(self,
            facts: List[JSONType],
            attributes: List[str]) -> None:
        """A facts iterator object returned by the browser's `facts()`
        method."""

        self.facts = facts or []
        self.attributes = attributes

    def __iter__(self) -> Iterator[JSONType]:
        return iter(self.facts)


TableRow = namedtuple("TableRow", ["key", "label", "path", "is_base", "record"])


class CalculatedResultIterator(Iterable):
    """
    Iterator that decorates data items
    """
    def __init__(self, calculators, iterator):
        self.calculators = calculators
        self.iterator = iterator

    def __iter__(self):
        return self

    def __next__(self):
        # Apply calculators to the result record
        item = next(self.iterator)
        for calc in self.calculators:
            calc(item)
        return item

    next = __next__

class AggregationResult(Iterable):
    """Result of aggregation or drill down.

    Attributes:

    * `cell` – cell that this result is aggregate of
    * `summary` - dictionary of summary row fields
    * `cells` - list of cells that were drilled-down
    * `total_cell_count` - number of total cells in drill-down (after limit,
      before pagination)
    * `aggregates` – aggregates that were selected in aggregation. List of
    `MeasureAggregate` objects.
    * `remainder` - summary of remaining cells (not yet implemented)
    * `levels` – aggregation levels for dimensions that were used to drill-
      down

    .. note::

        Implementors of aggregation browsers should populate `cell`,
        `measures` and `levels` from the aggregate query.

    """

    cell: Cell

    def __init__(self, cell: Cell=None, aggregates=None, drilldown=None,
                 has_split=False):
        """Create an aggergation result object. `cell` – a :class:`cubes.Cell`
        object used for this aggregation, `aggregates` – list of aggregate
        objects selected for this a aggregation, `drilldown` – a
        :class:`cubes.Drilldown` object representing list of dimensions and
        hierarchies the result is drilled-down by, `has_split` – flag whether
        the result has a split dimension."""

        super(AggregationResult, self).__init__()
        self.cell = cell

        # Note: aggregates HAS to be a list of Aggregate objects, not just
        # list of strings
        self.aggregates = aggregates

        self.drilldown = drilldown

        # TODO: Experimental, undocumented
        if drilldown:
            attrs = [attr.ref for attr in self.drilldown.all_attributes]
            self.attributes = attrs
        else:
            self.attributes = []

        self.has_split = has_split

        if drilldown:
            self.levels = drilldown.result_levels()
        else:
            self.levels = None

        self.summary = {}
        self._cells = []
        self.total_cell_count = None
        self.remainder = {}
        self.labels = []
        self.calculators = []

    @property
    def cells(self):
        return self._cells

    @cells.setter
    def cells(self, val):
        # decorate iterable with calcs if needed
        if self.calculators:
            val = CalculatedResultIterator(self.calculators, iter(val))
        self._cells = val

    def to_dict(self):
        """Return dictionary representation of the aggregation result. Can be
        used for JSON serialisation."""

        d = IgnoringDictionary()

        d["summary"] = self.summary
        d["remainder"] = self.remainder
        d["cells"] = self.cells
        d["total_cell_count"] = self.total_cell_count

        d["aggregates"] = [str(m) for m in self.aggregates]

        # We want to set None
        d.set("cell", [cut.to_dict() for cut in self.cell.cuts])

        d["levels"] = self.levels

        # TODO: New, undocumented for now
        d.set("attributes", self.attributes)
        d["has_split"] = self.has_split


        return d

    def has_dimension(self, dimension):
        """Returns `True` if the result was drilled down by `dimension` (at
        any level)"""

        if not self.levels:
            return False

        return str(dimension) in self.levels

    def table_rows(self, dimension, depth=None, hierarchy=None):
        """Returns iterator of drilled-down rows which yields a named tuple with
        named attributes: (key, label, path, record). `depth` is last level of
        interest. If not specified (set to ``None``) then deepest level for
        `dimension` is used.

        * `key`: value of key dimension attribute at level of interest
        * `label`: value of label dimension attribute at level of interest
        * `path`: full path for the drilled-down cell
        * `is_base`: ``True`` when dimension element is base (can not drill
          down more)
        * `record`: all drill-down attributes of the cell

        Example use::

            for row in result.table_rows(dimension):
                print "%s: %s" % (row.label, row.record["fact_count"])

        `dimension` has to be :class:`cubes.Dimension` object. Raises
        `TypeError` when cut for `dimension` is not `PointCut`.
        """

        cut = self.cell.point_cut_for_dimension(dimension)

        path = cut.path if cut else []

        # FIXME: use hierarchy from cut (when implemented)
        dimension = self.cell.cube.dimension(dimension)
        hierarchy = dimension.hierarchy(hierarchy)

        if self.levels:
            # Convert "levels" to a dictionary:
            # all_levels = dict((dim, levels) for dim, levels in self.levels)
            dim_levels = self.levels.get(str(dimension), [])
            is_base = len(dim_levels) >= len(hierarchy)
        else:
            is_base = len(hierarchy) == 1

        if depth:
            current_level = hierarchy[depth - 1]
        else:
            levels = hierarchy.levels_for_path(path, drilldown=True)
            current_level = levels[-1]

        level_key = current_level.key.ref
        level_label = current_level.label_attribute.ref

        for record in self.cells:
            drill_path = path[:] + [record[level_key]]

            row = TableRow(record[level_key],
                           record[level_label],
                           drill_path,
                           is_base,
                           record)
            yield row

    def __iter__(self):
        """Return cells as iterator"""
        return iter(self.cells)

    def cached(self):
        """Return shallow copy of the receiver with cached cells. If cells are
        an iterator, they are all fetched in a list.

        .. warning::

            This might be expensive for large results.
        """

        result = AggregationResult()
        result.cell = self.cell
        result.aggregates = self.aggregates
        result.levels = self.levels
        result.summary = self.summary
        result.total_cell_count = self.total_cell_count
        result.remainder = self.remainder

        # Cache cells from an iterator
        result.cells = list(self.cells)
        return result


class Drilldown(Iterable):
    def __init__(self, drilldown=None, cell=None):
        """Creates a drilldown object for `drilldown` specifictation of `cell`.
        The drilldown object can be used by browsers for convenient access to
        various drilldown properties.

        Attributes:

        * `drilldown` – list of drilldown items (named tuples) with attributes:
           `dimension`, `hierarchy`, `levels` and `keys`
        * `dimensions` – list of dimensions used in this drilldown

        The `Drilldown` object can be accessed by item index ``drilldown[0]``
        or dimension name ``drilldown["date"]``. Iterating the object yields
        all drilldown items.
        """
        self.drilldown = levels_from_drilldown(cell, drilldown)
        self.dimensions = []
        self._contained_dimensions = set()

        for dd in self.drilldown:
            self.dimensions.append(dd.dimension)
            self._contained_dimensions.add(dd.dimension.name)

    def __str__(self):
        return ",".join(self.items_as_strings())

    def items_as_strings(self):
        """Returns drilldown items as strings: ``dimension@hierarchy:level``.
        If hierarchy is dimension's default hierarchy, then it is not included
        in the string: ``dimension:level``"""

        strings = []

        for item in self.drilldown:
            if item.hierarchy != item.dimension.hierarchy():
                hierstr = "@%s" % str(item.hierarchy)
            else:
                hierstr = ""

            ddstr = "%s%s:%s" % (item.dimension.name,
                                 hierstr,
                                 item.levels[-1].name)
            strings.append(ddstr)

        return strings

    def drilldown_for_dimension(self, dim):
        """Returns drilldown items for dimension `dim`."""
        items = []
        dimname = str(dim)
        for item in self.drilldown:
            if str(item.dimension) == dimname:
                items.append(item)

        return items

    def __getitem__(self, key):
        return self.drilldown[key]

    def deepest_levels(self):
        """Returns a list of tuples: (`dimension`, `hierarchy`, `level`) where
        `level` is the deepest level drilled down to.

        This method is currently used for preparing the periods-to-date
        conditions.

        See also: :meth:`cubes.Cell.deepest_levels`
        """

        levels = []

        for dditem in self.drilldown:
            item = (dditem.dimension, dditem.hierarchy, dditem.levels[-1])
            levels.append(item)

        return levels

    def high_cardinality_levels(self, cell: Cell):
        """Returns list of levels in the drilldown that are of high
        cardinality and there is no cut for that level in the `cell`."""

        for item in self.drilldown:
            dim, hier, _ = item[0:3]
            not_contained = []

            for level in item.levels:
                if (level.cardinality == "high" or dim.cardinality == "high") \
                        and not cell.contains_level(dim, level, hier):
                    not_contained.append(level)

            if not_contained:
                return not_contained

        return []

    def result_levels(self, include_split=False):
        """Returns a dictionary where keys are dimension names and values are
        list of level names for the drilldown. Use this method to populate the
        result levels attribute.

        If `include_split` is `True` then split dimension is included."""
        result = {}

        for item in self.drilldown:
            dim, hier, levels = item[0:3]

            if dim.hierarchy().name == hier.name:
                dim_key = dim.name
            else:
                dim_key = "%s@%s" % (dim.name, hier.name)

            result[dim_key] = [str(level) for level in levels]

        if include_split:
            result[SPLIT_DIMENSION_NAME] = [SPLIT_DIMENSION_NAME]

        return result

    @property
    def key_attributes(self):
        """Returns only key attributes of all levels in the drilldown. Order
        is by the drilldown item, then by the levels and finally by the
        attribute in the level.

        .. versionadded:: 1.1
        """
        attributes = []
        for item in self.drilldown:
            attributes += [level.key for level in item.levels]

        return attributes

    @property
    def all_attributes(self):
        """Returns attributes of all levels in the drilldown. Order is by the
        drilldown item, then by the levels and finally by the attribute in the
        level."""
        attributes = []
        for item in self.drilldown:
            for level in item.levels:
                attributes += level.attributes

        return attributes

    @property
    def natural_order(self):
        """Return a natural order for the drill-down. This order can be merged
        with user-specified order. Returns a list of tuples:
        (`attribute_name`, `order`)."""

        order = []

        for item in self.drilldown:
            for level in item.levels:
                lvl_attr = level.order_attribute or level.key
                lvl_order = level.order or 'asc'
                order.append((lvl_attr, lvl_order))

        return order

    def has_dimension(self, dim):
        return str(dim) in self._contained_dimensions

    def __len__(self):
        return len(self.drilldown)

    def __iter__(self):
        return self.drilldown.__iter__()

    def __nonzero__(self):
        return len(self.drilldown) > 0



# TODO: move this to Drilldown
<<<<<<< HEAD
def levels_from_drilldown(cell: Cell, drilldown):
=======
def levels_from_drilldown(cell: Cell, drilldown: _DrilldownType) -> Drilldown:
>>>>>>> 7673934e
    """Converts `drilldown` into a list of levels to be used to drill down.
    `drilldown` can be:

    * list of dimensions
    * list of dimension level specifier strings
    * (``dimension@hierarchy:level``) list of tuples in form (`dimension`,
      `hierarchy`, `levels`, `keys`).

    If `drilldown is a list of dimensions or if the level is not specified,
    then next level in the cell is considered. The implicit next level is
    determined from a `PointCut` for `dimension` in the `cell`.

    For other types of cuts, such as range or set, "next" level is the first
    level of hierarachy.

    Returns a list of drilldown items with attributes: `dimension`,
    `hierarchy` and `levels` where `levels` is a list of levels to be drilled
    down.
    """

    if not drilldown:
        return []

    result = []

    for obj in drilldown:
        if isinstance(obj, str):
            obj = string_to_dimension_level(obj)
        elif isinstance(obj, DrilldownItem):
            obj = (obj.dimension, obj.hierarchy, obj.levels[-1])
        elif isinstance(obj, Dimension):
            obj = (obj, obj.hierarchy(), obj.hierarchy().levels[-1])
        elif len(obj) != 3:
            raise ArgumentError("Drilldown item should be either a string "
                                "or a tuple of three elements. Is: %s" %
                                (obj, ))

        dim, hier, level = obj
        dim = cell.cube.dimension(dim)

        hier = dim.hierarchy(hier)

        if level:
            index = hier.level_index(level)
            levels = hier.levels[:index + 1]
        elif dim.is_flat:
            levels = hier.levels[:]
        else:
            cut = cell.point_cut_for_dimension(dim)
            if cut:
                cut_hierarchy = dim.hierarchy(cut.hierarchy)
                depth = cut.level_depth()
                # inverted cut means not to auto-drill to the next level
                if cut.invert:
                    depth -= 1
                # a flat dimension means not to auto-drill to the next level
            else:
                cut_hierarchy = hier
                depth = 0

            if cut_hierarchy != hier:
                raise HierarchyError("Cut hierarchy %s for dimension %s is "
                                     "different than drilldown hierarchy %s. "
                                     "Can not determine implicit next level."
                                     % (hier, dim, cut_hierarchy))

            if depth >= len(hier):
                raise HierarchyError("Hierarchy %s in dimension %s has only "
                                     "%d levels, can not drill to %d" %
                                     (hier, dim, len(hier), depth + 1))

            levels = hier.levels[:depth + 1]

        levels = tuple(levels)
        keys = [level.key.ref for level in levels]
        result.append(DrilldownItem(dim, hier, levels, keys))

    return result<|MERGE_RESOLUTION|>--- conflicted
+++ resolved
@@ -1117,11 +1117,7 @@
 
 
 # TODO: move this to Drilldown
-<<<<<<< HEAD
-def levels_from_drilldown(cell: Cell, drilldown):
-=======
 def levels_from_drilldown(cell: Cell, drilldown: _DrilldownType) -> Drilldown:
->>>>>>> 7673934e
     """Converts `drilldown` into a list of levels to be used to drill down.
     `drilldown` can be:
 
